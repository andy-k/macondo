--- conflicted
+++ resolved
@@ -125,8 +125,6 @@
 	return string(bytes)
 }
 
-<<<<<<< HEAD
-=======
 // Score returns the score of this word given the bag.
 func (mw MachineWord) Score(bag *Bag) int {
 	score := 0
@@ -136,7 +134,6 @@
 	return score
 }
 
->>>>>>> af631c6a
 // ToMachineWord creates a MachineWord from the given string.
 func ToMachineWord(word string, alph *Alphabet) (MachineWord, error) {
 	mls, err := ToMachineLetters(word, alph)
