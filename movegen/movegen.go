--- conflicted
+++ resolved
@@ -39,17 +39,11 @@
 
 	tilesPlayed        int
 	plays              []*move.Move
-<<<<<<< HEAD
-	bag                *lexicon.Bag
-	strategy           strategy.Strategizer
-	numPossibleLetters int
-=======
 	bag                *alphabet.Bag
 	strategy           strategy.Strategizer
 	numPossibleLetters int
 	// The opponent's rack is here. We use this sometimes in the strategizer.
 	oppRack *alphabet.Rack
->>>>>>> af631c6a
 }
 
 func newGordonGenHardcode(gd *gaddag.SimpleGaddag) *GordonGenerator {
@@ -69,11 +63,7 @@
 }
 
 // NewGordonGenerator returns a Gordon move generator.
-<<<<<<< HEAD
-func NewGordonGenerator(gd *gaddag.SimpleGaddag, bag *lexicon.Bag,
-=======
 func NewGordonGenerator(gd *gaddag.SimpleGaddag, bag *alphabet.Bag,
->>>>>>> af631c6a
 	board *board.GameBoard, strategy strategy.Strategizer) *GordonGenerator {
 
 	gen := &GordonGenerator{
@@ -261,11 +251,7 @@
 		wordCopy, leave, gen.vertical,
 		gen.tilesPlayed, alph, row, col, coords)
 
-<<<<<<< HEAD
-	play.SetEquity(gen.strategy.Equity(play, gen.board))
-=======
 	play.SetEquity(gen.strategy.Equity(play, gen.board, gen.bag, gen.oppRack))
->>>>>>> af631c6a
 	gen.plays = append(gen.plays, play)
 }
 
@@ -366,15 +352,6 @@
 	return gen.plays
 }
 
-<<<<<<< HEAD
-func (gen *GordonGenerator) addPassAndExchangeMoves(rack *Rack) {
-	tilesOnRack := rack.TilesOn(gen.numPossibleLetters)
-
-	passMove := move.NewPassMove(tilesOnRack)
-	passMove.SetEquity(gen.strategy.Equity(passMove, gen.board))
-	gen.plays = append(gen.plays, passMove)
-
-=======
 func (gen *GordonGenerator) addPassAndExchangeMoves(rack *alphabet.Rack) {
 	tilesOnRack := rack.TilesOn(gen.numPossibleLetters)
 
@@ -386,7 +363,6 @@
 		passMove.SetEquity(gen.strategy.Equity(passMove, gen.board, gen.bag, gen.oppRack))
 		gen.plays = append(gen.plays, passMove)
 	}
->>>>>>> af631c6a
 	// No exchange moves should be generated if the bag has fewer than 7 tiles.
 	if gen.bag.TilesRemaining() < 7 {
 		return
@@ -415,13 +391,6 @@
 		move := move.NewExchangeMove(subset, leave, alph)
 		exchMap[alphabet.MachineWord(subset).String()] = move
 		index++
-<<<<<<< HEAD
-	}
-	for _, mv := range exchMap {
-		mv.SetEquity(gen.strategy.Equity(mv, gen.board))
-		gen.plays = append(gen.plays, mv)
-	}
-=======
 	}
 	for _, mv := range exchMap {
 		mv.SetEquity(gen.strategy.Equity(mv, gen.board, gen.bag, gen.oppRack))
@@ -440,5 +409,4 @@
 	gen.board.UpdateAllAnchors()
 	gen.board.GenAllCrossSets(gen.gaddag, gen.bag)
 	log.Printf("Length of bag %v", gen.bag.TilesRemaining())
->>>>>>> af631c6a
 }